--- conflicted
+++ resolved
@@ -131,16 +131,9 @@
     return create_env(eval_arg)
 
 def get_env_config(args: argparse.Namespace):
-<<<<<<< HEAD
-    legal_envs = ["debug", "reacher", "cheetah", "pusher_easy", "pusher_hard", "pusher_reacher", "pusher2",
+    legal_envs = ["reacher", "cheetah", "pusher_easy", "pusher_hard", "pusher_reacher", "pusher2",
                   "ant", "ant_push", "ant_ball", "humanoid", "arm_reach", "arm_grasp", 
                   "arm_push_easy", "arm_push_hard", "arm_binpick_easy", "arm_binpick_hard"]
-=======
-    legal_envs = ["reacher", "cheetah", "pusher_easy", "pusher_hard", "pusher_reacher", "ant",
-                  "ant_push", "ant_ball", "humanoid", "arm_reach", "arm_grasp", "arm_push_easy", 
-                  "arm_push_hard", "arm_binpick_easy", "arm_binpick_hard"]
->>>>>>> 86bc9726
-
     if args.env_name not in legal_envs and "maze" not in args.env_name:
         raise ValueError(f"Unknown environment: {args.env_name}")
 
