import argparse
import os
from collections import namedtuple
from datetime import datetime
from typing import List

import jax
import math
from brax.io import html

from matplotlib import pyplot as plt
import wandb

from envs.ant import Ant
from envs.half_cheetah import Halfcheetah
from envs.reacher import Reacher
from envs.pusher import Pusher, PusherReacher
from envs.pusher2 import Pusher2
from envs.ant_ball import AntBall
from envs.ant_maze import AntMaze
from envs.humanoid import Humanoid
from envs.humanoid_maze import HumanoidMaze
from envs.ant_push import AntPush
from envs.manipulation.arm_reach import ArmReach
from envs.manipulation.arm_grasp import ArmGrasp
from envs.manipulation.arm_push_easy import ArmPushEasy
from envs.manipulation.arm_push_hard import ArmPushHard
from envs.manipulation.arm_binpick_easy import ArmBinpickEasy
from envs.manipulation.arm_binpick_hard import ArmBinpickHard
from envs.ant_ball_maze import AntBallMaze
from envs.simple_maze import SimpleMaze


def create_parser():
    """
    Create an argument parser for training script.

    This function sets up an argument parser to handle various training
    parameters for a RL experiment.

    Returns:
        argparse.ArgumentParser: The configured argument parser.

    Args:
        None
    """
    parser = argparse.ArgumentParser(description="Training script arguments")
    parser.add_argument("--exp_name", type=str, default="test", help="Name of the wandb experiment")
    parser.add_argument("--group_name", type=str, default="test", help="Name of the wandb group of experiment")
    parser.add_argument("--project_name", type=str, default="crl", help="Name of the wandb project of experiment")
    parser.add_argument("--num_timesteps", type=int, default=1000000, help="Number of training timesteps")
    parser.add_argument("--max_replay_size", type=int, default=10000, help="Maximum size of replay buffer")
    parser.add_argument("--min_replay_size", type=int, default=8192, help="Minimum size of replay buffer")
    parser.add_argument("--num_evals", type=int, default=50, help="Total number of evaluations")
    parser.add_argument("--episode_length", type=int, default=50, help="Maximum length of each episode")
    parser.add_argument("--action_repeat", type=int, default=2, help="Number of times to repeat each action")
    parser.add_argument("--discounting", type=float, default=0.997, help="Discounting factor for rewards")
    parser.add_argument("--num_envs", type=int, default=256, help="Number of environments")
    parser.add_argument("--num_eval_envs", type=int, default=256, help="Number of evaluation environments")
    parser.add_argument("--batch_size", type=int, default=256, help="Batch size for training")
    parser.add_argument("--seed", type=int, default=0, help="Seed for reproducibility")
    parser.add_argument("--unroll_length", type=int, default=50, help="Length of the env unroll")
    parser.add_argument("--train_step_multiplier", type=int, default=1, help="Multiplier of total number of gradient steps resulting from other args.",)
    parser.add_argument("--env_name", type=str, default="reacher", help="Name of the environment to train on")
    parser.add_argument("--log_wandb", default=False, action="store_true", help="Whether to log to wandb")
    parser.add_argument('--policy_lr', type=float, default=3e-4, help="Learning rate for policy network")
    parser.add_argument('--alpha_lr', type=float, default=3e-4, help="Learning rate for entropy coefficient (alpha)")
    parser.add_argument('--critic_lr', type=float, default=3e-4, help="Learning rate for critic network")
    parser.add_argument('--contrastive_loss_fn', type=str, default='symmetric_infonce', help="Name of the contrastive loss function")
    parser.add_argument('--energy_fn', type=str, default='l2', help="Function to calculate energy")
    parser.add_argument('--backend', type=str, default=None, help="Backend to be used for the environment")
    parser.add_argument('--no_resubs', default=False, action='store_true', help="Not use resubstitution (diagonal) for logsumexp in contrastive cross entropy")
    parser.add_argument('--use_ln', default=False, action='store_true', help="Whether to use layer normalization for preactivations in hidden layers")
    parser.add_argument('--logsumexp_penalty', type=float, default=0.0, help="Penalty for logsumexp in contrastive loss")
    parser.add_argument('--l2_penalty', type=float, default=0.0, help="L2 penalty for regularization")
    parser.add_argument('--random_goals', type=float, default=0.0, help="Propotion of random goals to use in the actor loss")
    parser.add_argument('--disable_entropy_actor', default=False, action="store_true", help="Whether to disable entropy in actor")
    parser.add_argument('--eval_env', type=str, default=None, help="Whether to use separate environment for evaluation")
    parser.add_argument("--h_dim", type=int, default=256, help="Width of hidden layers")
    parser.add_argument("--n_hidden", type=int, default=2, help="Number of hidden layers")
    parser.add_argument('--repr_dim', type=int, default=64, help="Dimension of the representation")
    parser.add_argument('--use_dense_reward', default=False, action="store_true", help="Whether to use sparse reward in env")
    parser.add_argument('--use_her', default=False, action="store_true", help="Whether to use HER for SAC")
    parser.add_argument('--visualization_interval', type=int, default=5, help="Number of evals between each visualization of trajectories")
    return parser


def create_env(env_name: str, backend: str = None, **kwargs) -> object:
    """
    This function creates and returns an appropriate environment object based on the specified environment name and
    backend.

    Args:
        env_name (str): Name of the environment.
        backend (str): Backend to be used for the environment.

    Returns:
        object: The instantiated environment object.

    Raises:
        ValueError: If the specified environment name is unknown.
    """
    if env_name == "reacher":
        env = Reacher(backend=backend or "generalized")
    elif env_name == "ant":
        env = Ant(backend=backend or "spring")
    elif env_name == "ant_random_start":
        env = Ant(backend=backend or "spring", randomize_start=True)
    elif env_name == "ant_ball":
        env = AntBall(backend=backend or "spring")
    elif env_name == "ant_push":
        # This is stable only in mjx backend
<<<<<<< HEAD
        env = AntPush(backend=args.backend or "mjx")
=======
        assert backend == "mjx" or backend is None
        env = AntPush(backend=backend or "mjx")
>>>>>>> d17c1e2e
    elif "maze" in env_name:
        if "ant_ball" in env_name:
            env = AntBallMaze(backend=backend or "spring", maze_layout_name=env_name[9:])
        elif "ant" in env_name:
            # Possible env_name = {'ant_u_maze', 'ant_big_maze', 'ant_hardest_maze'}
            env = AntMaze(backend=backend or "spring", maze_layout_name=env_name[4:])
        elif "humanoid" in env_name:
            # Possible env_name = {'humanoid_u_maze', 'humanoid_big_maze', 'humanoid_hardest_maze'}
            env = HumanoidMaze(backend=backend or "spring", maze_layout_name=env_name[9:])
        else:
            # Possible env_name = {'simple_u_maze', 'simple_big_maze', 'simple_hardest_maze'}
            env = SimpleMaze(backend=backend or "spring", maze_layout_name=env_name[7:])
    elif env_name == "cheetah":
        env = Halfcheetah()
    elif env_name == "pusher_easy":
        env = Pusher(backend=backend or "generalized", kind="easy")
    elif env_name == "pusher_hard":
        env = Pusher(backend=backend or "generalized", kind="hard")
    elif env_name == "pusher_reacher":
        env = PusherReacher(backend=backend or "generalized")
    elif env_name == "pusher2":
        env = Pusher2(backend=backend or "generalized")
    elif env_name == "humanoid":
        env = Humanoid(backend=backend or "spring")
    elif env_name == "arm_reach":
        env = ArmReach(backend=backend or "mjx")
    elif env_name == "arm_grasp":
        env = ArmGrasp(backend=backend or "mjx")
    elif env_name == "arm_push_easy":
        env = ArmPushEasy(backend=backend or "mjx")
    elif env_name == "arm_push_hard":
        env = ArmPushHard(backend=backend or "mjx")
    elif env_name == "arm_binpick_easy":
        env = ArmBinpickEasy(backend=backend or "mjx")
    elif env_name == "arm_binpick_hard":
        env = ArmBinpickHard(backend=backend or "mjx")
    else:
        raise ValueError(f"Unknown environment: {env_name}")
    return env


def create_eval_env(args: argparse.Namespace) -> object:
    """
    Creates an evaluation environment based on the provided arguments.

    This function generates a new environment specifically for evaluation based on
    args.eval_env. If args.eval_env is not specified, the function returns None.

    Args:
        args (argparse.Namespace): The arguments containing configuration for the
                                   environment, including eval_env.

    Returns:
        object: The created evaluation environment, or None if args.eval_env is not
                specified.
    """
    if not args.eval_env:
        return None
    
    eval_arg = argparse.Namespace(**vars(args))
    eval_arg.env_name = args.eval_env
    return create_env(**vars(eval_arg))

def get_env_config(args: argparse.Namespace):
    """
    Generate and validate environment configuration based on input arguments.

    This function takes an argparse.Namespace object, validates the specified environment name
    against a list of legal environments, and returns a configuration named tuple constructed
    from the input arguments.

    Parameters
    ----------
    args : argparse.Namespace
        The input arguments containing the environment name and other configuration settings.

    Returns
    -------
    Config
        A named tuple containing the configuration derived from the input arguments.

    Raises
    ------
    ValueError
        If the specified environment name is not in the list of legal environments or does not
        contain the word 'maze'.
    """
    legal_envs = ["reacher", "cheetah", "pusher_easy", "pusher_hard", "pusher_reacher", "pusher2",
                  "ant", "ant_push", "ant_ball", "humanoid", "arm_reach", "arm_grasp",
                  "arm_push_easy", "arm_push_hard", "arm_binpick_easy", "arm_binpick_hard"]
    if args.env_name not in legal_envs and "maze" not in args.env_name:
        raise ValueError(f"Unknown environment: {args.env_name}")

    # TODO: round num_envs to nearest valid value instead of throwing error
    if ((args.episode_length - 1) * args.num_envs) % args.batch_size != 0:
        raise ValueError("(episode_length - 1) * num_envs must be divisible by batch_size")

    args_dict = vars(args)
    Config = namedtuple("Config", [*args_dict.keys()])
    config = Config(*args_dict.values())
    
    return config


class MetricsRecorder:
    """
    Initialize the MetricsRecorder with the specified number of timesteps
    and the metrics to be collected.

    Parameters:
    num_timesteps (int): The maximum number of timesteps for recording metrics.
    metrics_to_collect (List[str]): List of metric names that are to be collected.
    exp_dir (str): Directory to save renders to.
    exp_name (str): Experiment name for naming rendered trajectory visualizations.
    """
    def __init__(self, num_timesteps: int, metrics_to_collect: List[str], exp_dir, exp_name):
        self.x_data = []
        self.y_data = {}
        self.y_data_err = {}
        self.times = [datetime.now()]
        self.metrics_to_collect = metrics_to_collect
        self.exp_dir = exp_dir
        self.exp_name = exp_name

        self.max_x, self.min_x = num_timesteps * 1.1, 0

    def record(self, num_steps, metrics):
        self.times.append(datetime.now())
        self.x_data.append(num_steps)

        for key, value in metrics.items():
            if key not in self.y_data:
                self.y_data[key] = []
                self.y_data_err[key] = []

            self.y_data[key].append(value)
            self.y_data_err[key].append(metrics.get(f"{key}_std", 0))

    def log_wandb(self):
        data_to_log = {}
        for key, value in self.y_data.items():
            data_to_log[key] = value[-1]
        data_to_log["step"] = self.x_data[-1]
        wandb.log(data_to_log, step=self.x_data[-1])

    def plot_progress(self):
        num_plots = len(self.y_data)
        num_rows = (num_plots + 1) // 2  # Calculate number of rows needed for 2 columns

        fig, axs = plt.subplots(num_rows, 2, figsize=(15, 5 * num_rows))

        for idx, (key, y_values) in enumerate(self.y_data.items()):
            row = idx // 2
            col = idx % 2

            axs[row, col].set_xlim(self.min_x, self.max_x)
            axs[row, col].set_xlabel("# environment steps")
            axs[row, col].set_ylabel(key)
            axs[row, col].errorbar(self.x_data, y_values, yerr=self.y_data_err[key])
            axs[row, col].set_title(f"{key}: {y_values[-1]:.3f}")

        # Hide any empty subplots
        for idx in range(num_plots, num_rows * 2):
            row = idx // 2
            col = idx % 2
            axs[row, col].axis("off")
        plt.tight_layout()
        plt.show()

    def print_progress(self):
        for idx, (key, y_values) in enumerate(self.y_data.items()):
            print(f"step: {self.x_data[-1]}, {key}: {y_values[-1]:.3f} +/- {self.y_data_err[key][-1]:.3f}")

    def print_times(self):
        print(f"time to jit: {self.times[1] - self.times[0]}")
        print(f"time to train: {self.times[-1] - self.times[1]}")
        
    def progress(self, num_steps, metrics, make_policy, params, env, do_render=True):
        for key in self.metrics_to_collect:
            self.ensure_metric(metrics, key)
        
        if do_render:
            render(make_policy, params, env, self.exp_dir, self.exp_name, num_steps)
        
        self.record(num_steps, {key: value for key, value in metrics.items() if key in self.metrics_to_collect})
        self.log_wandb()
        self.print_progress()
    
    @staticmethod
    def ensure_metric(metrics, key):
        if key not in metrics:
            metrics[key] = 0
        else:
            if math.isnan(metrics[key]):
                raise Exception(f"Metric: {key} is Nan")

def render(make_policy, params, env, exp_dir, exp_name, num_steps):
    """
    Renders a given environment over a series of steps and stores the resulting
    HTML file to a specified directory. Logs the rendered HTML using wandb.

    This function initializes the environment and the inference function, then
    runs the environment for a fixed number of steps, periodically resetting.
    It collects the state of the environment at each step, renders the HTML,
    stores the result, and logs it.

    Parameters:
    inf_fun_factory : Callable
        A factory function that returns an inference function when provided with
        'params'.
    params : any
        Parameters for the 'inf_fun_factory'.
    env : object
        The environment object with 'reset', 'step', and 'sys.tree_replace' methods.
    exp_dir : str
        The directory where the rendered HTML file will be saved.
    exp_name : str
        The file name to be used for the saved HTML (without extension).
    num_steps : int
        The number of environment steps taken so far (used for naming the file).

    Returns:
    None
    """
    policy = make_policy(params)
    jit_env_reset = jax.jit(env.reset)
    jit_env_step = jax.jit(env.step)
    jit_policy = jax.jit(policy)

    rollout = []
    key = jax.random.PRNGKey(seed=1)
    key, subkey = jax.random.split(key)
    state = jit_env_reset(rng=subkey)
    for i in range(5000):
        rollout.append(state.pipeline_state)
        key, subkey = jax.random.split(key)
        action, _ = jit_policy(state.obs[None], subkey) # Policy requires batched dimension
        action = action[0] # Remove batch dimension
        state = jit_env_step(state, action)
        if i % 1000 == 0:
            key, subkey = jax.random.split(key)
            state = jit_env_reset(rng=subkey)

    url = html.render(env.sys.tree_replace({"opt.timestep": env.dt}), rollout, height=1024)
    with open(os.path.join(exp_dir, f"{exp_name}_{num_steps}.html"), "w") as file:
        file.write(url)
    wandb.log({"render": wandb.Html(url)})<|MERGE_RESOLUTION|>--- conflicted
+++ resolved
@@ -110,12 +110,8 @@
         env = AntBall(backend=backend or "spring")
     elif env_name == "ant_push":
         # This is stable only in mjx backend
-<<<<<<< HEAD
-        env = AntPush(backend=args.backend or "mjx")
-=======
         assert backend == "mjx" or backend is None
         env = AntPush(backend=backend or "mjx")
->>>>>>> d17c1e2e
     elif "maze" in env_name:
         if "ant_ball" in env_name:
             env = AntBallMaze(backend=backend or "spring", maze_layout_name=env_name[9:])
