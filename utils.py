import argparse
from collections import namedtuple
from datetime import datetime

from matplotlib import pyplot as plt
import wandb

from envs.ant import Ant
from envs.debug_env import Debug
from envs.half_cheetah import Halfcheetah
from envs.reacher import Reacher
from envs.pusher import Pusher, PusherReacher
from envs.pusher2 import Pusher2
from envs.ant_ball import AntBall
from envs.ant_maze import AntMaze
from envs.humanoid import Humanoid
from envs.humanoid_maze import HumanoidMaze
from envs.ant_push import AntPush
from envs.manipulation.arm_reach import ArmReach
from envs.manipulation.arm_grasp import ArmGrasp
from envs.manipulation.arm_push_easy import ArmPushEasy
from envs.manipulation.arm_push_hard import ArmPushHard
from envs.manipulation.arm_binpick_easy import ArmBinpickEasy
from envs.manipulation.arm_binpick_hard import ArmBinpickHard
from envs.simple_maze import SimpleMaze


def create_parser():
    parser = argparse.ArgumentParser(description="Training script arguments")
    parser.add_argument("--exp_name", type=str, default="test", help="Name of the wandb experiment")
    parser.add_argument("--group_name", type=str, default="test", help="Name of the wandb group of experiment")
    parser.add_argument("--project_name", type=str, default="crl", help="Name of the wandb project of experiment")
    parser.add_argument("--num_timesteps", type=int, default=1000000, help="Number of training timesteps")
    parser.add_argument("--max_replay_size", type=int, default=10000, help="Maximum size of replay buffer")
    parser.add_argument("--min_replay_size", type=int, default=8192, help="Minimum size of replay buffer")
    parser.add_argument("--num_evals", type=int, default=50, help="Number of evaluations")
    parser.add_argument("--episode_length", type=int, default=50, help="Maximum length of each episode")
    parser.add_argument("--action_repeat", type=int, default=2, help="Number of times to repeat each action")
    parser.add_argument("--discounting", type=float, default=0.997, help="Discounting factor for rewards")
    parser.add_argument("--num_envs", type=int, default=256, help="Number of environments")
    parser.add_argument("--batch_size", type=int, default=512, help="Batch size for training")
    parser.add_argument("--seed", type=int, default=0, help="Seed for reproducibility")
    parser.add_argument("--unroll_length", type=int, default=50, help="Length of the env unroll")
    parser.add_argument("--multiplier_num_sgd_steps", type=int, default=1, help="Multiplier of total number of gradient steps resulting from other args.",)
    parser.add_argument("--env_name", type=str, default="reacher", help="Name of the environment to train on")
    parser.add_argument("--normalize_observations", default=False, action="store_true", help="Whether to normalize observations")
    parser.add_argument("--log_wandb", default=False, action="store_true", help="Whether to log to wandb")
    parser.add_argument('--policy_lr', type=float, default=6e-4)
    parser.add_argument('--alpha_lr', type=float, default=3e-4)
    parser.add_argument('--critic_lr', type=float, default=3e-4)
    parser.add_argument('--contrastive_loss_fn', type=str, default='symmetric_infonce')
    parser.add_argument('--energy_fn', type=str, default='l2')
    parser.add_argument('--backend', type=str, default=None)
    parser.add_argument('--no_resubs', default=False, action='store_true', help="Not use resubstitution (diagonal) for logsumexp in contrastive cross entropy")
    parser.add_argument('--use_ln', default=False, action='store_true', help="Whether to use layer normalization for preactivations in hidden layers")
    parser.add_argument('--use_c_target', default=False, action='store_true', help="Use learnable c_target param in contrastive loss")
    parser.add_argument('--logsumexp_penalty', type=float, default=0.0)
    parser.add_argument('--l2_penalty', type=float, default=0.0)
    parser.add_argument('--exploration_coef', type=float, default=0.0)
    parser.add_argument('--random_goals', type=float, default=0.0, help="Propotion of random goals to use in the actor loss")
    parser.add_argument('--disable_entropy_actor', default=False, action="store_true", help="Whether to disable entropy in actor")
    parser.add_argument('--eval_env', type=str, default=None, help="Whether to use separate environment for evaluation")
    parser.add_argument("--h_dim", type=int, default=256, help="Width of hidden layers")
    parser.add_argument("--n_hidden", type=int, default=2, help="Number of hidden layers")
    parser.add_argument('--repr_dim', type=int, default=64, help="Dimension of the representation")
    return parser


def create_env(args: argparse.Namespace) -> object:
    env_name = args.env_name
    if env_name == "reacher":
        env = Reacher(backend=args.backend or "generalized")
    elif env_name == "ant":
        env = Ant(backend=args.backend or "spring")
    elif env_name == "ant_ball":
        env = AntBall(backend=args.backend or "spring")
    elif env_name == "ant_push":
        # This is stable only in mjx backend
        assert args.backend == "mjx"
        env = AntPush(backend=args.backend)
<<<<<<< HEAD
    elif "ant" in env_name and "maze" in env_name:
        # Possible env_name = {'ant_u_maze', 'ant_big_maze', 'ant_hardest_maze'}
        env = AntMaze(backend=args.backend or "spring", maze_layout_name=env_name[4:])
    elif "humanoid" in env_name and "maze" in env_name:
        # Possible env_name = {'humanoid_u_maze', 'humanoid_big_maze', 'humanoid_hardest_maze'}
        env = HumanoidMaze(backend=args.backend or "spring", maze_layout_name=env_name[9:])
=======
    elif "maze" in env_name:
        if "ant" in env_name:
            # Possible env_name = {'ant_u_maze', 'ant_big_maze', 'ant_hardest_maze'}
            env = AntMaze(backend=args.backend or "spring", maze_layout_name=env_name[4:])
        else:
            # Possible env_name = {'simple_u_maze', 'simple_big_maze', 'simple_hardest_maze'}
            env = SimpleMaze(backend=args.backend or "spring", maze_layout_name=env_name[7:])
>>>>>>> c6b86be6
    elif env_name == "cheetah":
        env = Halfcheetah()
    elif env_name == "debug":
        env = Debug(backend=args.backend or "spring")
    elif env_name == "pusher_easy":
        env = Pusher(backend=args.backend or "generalized", kind="easy")
    elif env_name == "pusher_hard":
        env = Pusher(backend=args.backend or "generalized", kind="hard")
    elif env_name == "pusher_reacher":
        env = PusherReacher(backend=args.backend or "generalized")
    elif env_name == "pusher2":
        env = Pusher2(backend=args.backend or "generalized")
    elif env_name == "humanoid":
        env = Humanoid(backend=args.backend or "spring")
    elif env_name == "arm_reach":
        env = ArmReach(backend=args.backend or "mjx")
    elif env_name == "arm_grasp":
        env = ArmGrasp(backend=args.backend or "mjx")
    elif env_name == "arm_push_easy":
        env = ArmPushEasy(backend=args.backend or "mjx")
    elif env_name == "arm_push_hard":
        env = ArmPushHard(backend=args.backend or "mjx")
    elif env_name == "arm_binpick_easy":
        env = ArmBinpickEasy(backend=args.backend or "mjx")
    elif env_name == "arm_binpick_hard":
        env = ArmBinpickHard(backend=args.backend or "mjx")
    else:
        raise ValueError(f"Unknown environment: {env_name}")
    return env


def create_eval_env(args: argparse.Namespace) -> object:
    if not args.eval_env:
        return None
    
    eval_arg = argparse.Namespace(**vars(args))
    eval_arg.env_name = args.eval_env
    return create_env(eval_arg)

def get_env_config(args: argparse.Namespace):
    legal_envs = ["debug", "reacher", "cheetah", "pusher_easy", "pusher_hard", "pusher_reacher", "pusher2",
                  "ant", "ant_push", "ant_ball", "humanoid", "arm_reach", "arm_grasp", 
                  "arm_push_easy", "arm_push_hard", "arm_binpick_easy", "arm_binpick_hard"]

    if args.env_name not in legal_envs and "maze" not in args.env_name:
        raise ValueError(f"Unknown environment: {args.env_name}")

    args_dict = vars(args)
    Config = namedtuple("Config", [*args_dict.keys()])
    config = Config(*args_dict.values())
    
    return config


class MetricsRecorder:
    def __init__(self, num_timesteps):
        self.x_data = []
        self.y_data = {}
        self.y_data_err = {}
        self.times = [datetime.now()]

        self.max_x, self.min_x = num_timesteps * 1.1, 0

    def record(self, num_steps, metrics):
        self.times.append(datetime.now())
        self.x_data.append(num_steps)

        for key, value in metrics.items():
            if key not in self.y_data:
                self.y_data[key] = []
                self.y_data_err[key] = []

            self.y_data[key].append(value)
            self.y_data_err[key].append(metrics.get(f"{key}_std", 0))

    def log_wandb(self):
        data_to_log = {}
        for key, value in self.y_data.items():
            data_to_log[key] = value[-1]
        data_to_log["step"] = self.x_data[-1]
        wandb.log(data_to_log, step=self.x_data[-1])

    def plot_progress(self):
        num_plots = len(self.y_data)
        num_rows = (num_plots + 1) // 2  # Calculate number of rows needed for 2 columns

        fig, axs = plt.subplots(num_rows, 2, figsize=(15, 5 * num_rows))

        for idx, (key, y_values) in enumerate(self.y_data.items()):
            row = idx // 2
            col = idx % 2

            axs[row, col].set_xlim(self.min_x, self.max_x)
            axs[row, col].set_xlabel("# environment steps")
            axs[row, col].set_ylabel(key)
            axs[row, col].errorbar(self.x_data, y_values, yerr=self.y_data_err[key])
            axs[row, col].set_title(f"{key}: {y_values[-1]:.3f}")

        # Hide any empty subplots
        for idx in range(num_plots, num_rows * 2):
            row = idx // 2
            col = idx % 2
            axs[row, col].axis("off")
        plt.tight_layout()
        plt.show()

    def print_progress(self):
        for idx, (key, y_values) in enumerate(self.y_data.items()):
            print(f"step: {self.x_data[-1]}, {key}: {y_values[-1]:.3f} +/- {self.y_data_err[key][-1]:.3f}")

    def print_times(self):
        print(f"time to jit: {self.times[1] - self.times[0]}")
        print(f"time to train: {self.times[-1] - self.times[1]}")<|MERGE_RESOLUTION|>--- conflicted
+++ resolved
@@ -78,22 +78,16 @@
         # This is stable only in mjx backend
         assert args.backend == "mjx"
         env = AntPush(backend=args.backend)
-<<<<<<< HEAD
-    elif "ant" in env_name and "maze" in env_name:
-        # Possible env_name = {'ant_u_maze', 'ant_big_maze', 'ant_hardest_maze'}
-        env = AntMaze(backend=args.backend or "spring", maze_layout_name=env_name[4:])
-    elif "humanoid" in env_name and "maze" in env_name:
-        # Possible env_name = {'humanoid_u_maze', 'humanoid_big_maze', 'humanoid_hardest_maze'}
-        env = HumanoidMaze(backend=args.backend or "spring", maze_layout_name=env_name[9:])
-=======
     elif "maze" in env_name:
-        if "ant" in env_name:
+        if "ant" in env_name: 
             # Possible env_name = {'ant_u_maze', 'ant_big_maze', 'ant_hardest_maze'}
             env = AntMaze(backend=args.backend or "spring", maze_layout_name=env_name[4:])
+        elif "humanoid" in env_name:
+            # Possible env_name = {'humanoid_u_maze', 'humanoid_big_maze', 'humanoid_hardest_maze'}
+            env = HumanoidMaze(backend=args.backend or "spring", maze_layout_name=env_name[9:])
         else:
             # Possible env_name = {'simple_u_maze', 'simple_big_maze', 'simple_hardest_maze'}
             env = SimpleMaze(backend=args.backend or "spring", maze_layout_name=env_name[7:])
->>>>>>> c6b86be6
     elif env_name == "cheetah":
         env = Halfcheetah()
     elif env_name == "debug":
