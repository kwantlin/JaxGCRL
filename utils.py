--- conflicted
+++ resolved
@@ -117,20 +117,10 @@
 
 def get_env_config(args: argparse.Namespace):
     legal_envs = ["debug", "reacher", "cheetah", "pusher_easy", "pusher_hard", "pusher_reacher", "ant", 
-<<<<<<< HEAD
                   "ant_push", "ant_ball", "humanoid", "arm_reach", "arm_grasp", "arm_push_easy", 
                   "arm_push_hard", "arm_binpick_easy", "arm_binpick_hard"]
-    if args.env_name == "debug":
-        debug = True
-    elif args.env_name in legal_envs or "maze" in args.env_name:
-        debug = False
-    else:
-=======
-                  "ant_push", "ant_ball", "humanoid", "arm_reach", "arm_grasp", "arm_pickplace_easy", 
-                  "arm_pickplace_hard", "arm_binpick"]
 
     if args.env_name not in legal_envs and "maze" not in args.env_name:
->>>>>>> b82149ff
         raise ValueError(f"Unknown environment: {args.env_name}")
 
     args_dict = vars(args)
