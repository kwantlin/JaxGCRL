import os
from typing import Tuple

from brax import base
from brax import math
from brax.envs.base import PipelineEnv, State
from brax.io import mjcf
import jax
from jax import numpy as jp
import mujoco
import xml.etree.ElementTree as ET

# This is based on original Ant environment from Brax
# https://github.com/google/brax/blob/main/brax/envs/ant.py
# Maze creation dapted from: https://github.com/Farama-Foundation/D4RL/blob/master/d4rl/locomotion/maze_env.py

RESET = R = 'r'
GOAL = G = 'g'


U_MAZE = [[1, 1, 1, 1, 1],
          [1, R, G, G, 1],
          [1, 1, 1, G, 1],
          [1, G, G, G, 1],
          [1, 1, 1, 1, 1]]

U_MAZE_EVAL = [[1, 1, 1, 1, 1],
               [1, R, 0, 0, 1],
               [1, 1, 1, 0, 1],
               [1, G, G, G, 1],
               [1, 1, 1, 1, 1]]



BIG_MAZE = [[1, 1, 1, 1, 1, 1, 1, 1],
            [1, R, G, 1, 1, G, G, 1],
            [1, G, G, 1, G, G, G, 1],
            [1, 1, G, G, G, 1, 1, 1],
            [1, G, G, 1, G, G, G, 1],
            [1, G, 1, G, G, 1, G, 1],
            [1, G, G, G, 1, G, G, 1],
            [1, 1, 1, 1, 1, 1, 1, 1]]

BIG_MAZE_EVAL = [[1, 1, 1, 1, 1, 1, 1, 1],
                 [1, R, 0, 1, 1, G, G, 1],
                 [1, 0, 0, 1, 0, G, G, 1],
                 [1, 1, 0, 0, 0, 1, 1, 1],
                 [1, 0, 0, 1, 0, 0, 0, 1],
                 [1, 0, 1, G, 0, 1, G, 1],
                 [1, 0, G, G, 1, G, G, 1],
                 [1, 1, 1, 1, 1, 1, 1, 1]]

HARDEST_MAZE = [[1, 1, 1, 1, 1, 1, 1, 1, 1, 1, 1, 1],
                [1, R, G, G, G, 1, G, G, G, G, G, 1],
                [1, G, 1, 1, G, 1, G, 1, G, 1, G, 1],
                [1, G, G, G, G, G, G, 1, G, G, G, 1],
                [1, G, 1, 1, 1, 1, G, 1, 1, 1, G, 1],
                [1, G, G, 1, G, 1, G, G, G, G, G, 1],
                [1, 1, G, 1, G, 1, G, 1, G, 1, 1, 1],
                [1, G, G, 1, G, G, G, 1, G, G, G, 1],
                [1, 1, 1, 1, 1, 1, 1, 1, 1, 1, 1, 1]]




MAZE_HEIGHT = 0.5


def find_robot(structure, size_scaling):
    for i in range(len(structure)):
        for j in range(len(structure[0])):
            if structure[i][j] == RESET:
                return i * size_scaling, j * size_scaling
            
def find_goals(structure, size_scaling):
    goals = []
    for i in range(len(structure)):
        for j in range(len(structure[0])):
            if structure[i][j] == GOAL:
                goals.append([i * size_scaling, j * size_scaling])

    return jp.array(goals)

# Create a xml with maze and a list of possible goal positions
def make_maze(maze_layout_name, maze_size_scaling):
    if maze_layout_name == "u_maze":
        maze_layout = U_MAZE
    elif maze_layout_name == "u_maze_eval":
        maze_layout = U_MAZE_EVAL
    elif maze_layout_name == "big_maze":
        maze_layout = BIG_MAZE
    elif maze_layout_name == "big_maze_eval":
        maze_layout = BIG_MAZE_EVAL
    elif maze_layout_name == "hardest_maze":
        maze_layout = HARDEST_MAZE
    else:
        raise ValueError(f"Unknown maze layout: {maze_layout_name}")
    
    xml_path = os.path.join(os.path.dirname(os.path.realpath(__file__)), 'assets', "ant_maze.xml")

    robot_x, robot_y = find_robot(maze_layout, maze_size_scaling)
    possible_goals = find_goals(maze_layout, maze_size_scaling)

    tree = ET.parse(xml_path)
    worldbody = tree.find(".//worldbody")

    for i in range(len(maze_layout)):
        for j in range(len(maze_layout[0])):
            struct = maze_layout[i][j]
            if struct == 1:
                ET.SubElement(
                    worldbody, "geom",
                    name="block_%d_%d" % (i, j),
                    pos="%f %f %f" % (i * maze_size_scaling,
                                    j * maze_size_scaling,
                                    MAZE_HEIGHT / 2 * maze_size_scaling),
                    size="%f %f %f" % (0.5 * maze_size_scaling,
                                        0.5 * maze_size_scaling,
                                        MAZE_HEIGHT / 2 * maze_size_scaling),
                    type="box",
                    material="",
                    contype="1",
                    conaffinity="1",
                    rgba="0.7 0.5 0.3 1.0",
                )

    
    torso = tree.find(".//numeric[@name='init_qpos']")
    data = torso.get("data")
    torso.set("data", f"{robot_x} {robot_y} " + data) 

    tree = tree.getroot()
    xml_string = ET.tostring(tree)
    
    return xml_string, possible_goals



class AntMaze(PipelineEnv):
    def __init__(
        self,
        ctrl_cost_weight=0.5,
        use_contact_forces=False,
        contact_cost_weight=5e-4,
        healthy_reward=1.0,
        terminate_when_unhealthy=True,
        healthy_z_range=(0.2, 1.0),
        contact_force_range=(-1.0, 1.0),
        reset_noise_scale=0.1,
        exclude_current_positions_from_observation=True,
        backend="generalized",
        maze_layout_name="u_maze",
        maze_size_scaling=4.0,
        **kwargs,
    ):
        xml_string, possible_goals = make_maze(maze_layout_name, maze_size_scaling)

        sys = mjcf.loads(xml_string)
        self.possible_goals = possible_goals

        n_frames = 5

        if backend in ["spring", "positional"]:
            sys = sys.replace(dt=0.005)
            n_frames = 10

        if backend == "mjx":
            sys = sys.tree_replace(
                {
                    "opt.solver": mujoco.mjtSolver.mjSOL_NEWTON,
                    "opt.disableflags": mujoco.mjtDisableBit.mjDSBL_EULERDAMP,
                    "opt.iterations": 1,
                    "opt.ls_iterations": 4,
                }
            )

        if backend == "positional":
            # TODO: does the same actuator strength work as in spring
            sys = sys.replace(
                actuator=sys.actuator.replace(
                    gear=200 * jp.ones_like(sys.actuator.gear)
                )
            )

        kwargs["n_frames"] = kwargs.get("n_frames", n_frames)

        super().__init__(sys=sys, backend=backend, **kwargs)

        self._ctrl_cost_weight = ctrl_cost_weight
        self._use_contact_forces = use_contact_forces
        self._contact_cost_weight = contact_cost_weight
        self._healthy_reward = healthy_reward
        self._terminate_when_unhealthy = terminate_when_unhealthy
        self._healthy_z_range = healthy_z_range
        self._contact_force_range = contact_force_range
        self._reset_noise_scale = reset_noise_scale
        self._exclude_current_positions_from_observation = (
            exclude_current_positions_from_observation
        )

        if self._use_contact_forces:
            raise NotImplementedError("use_contact_forces not implemented.")

    def reset(self, rng: jax.Array) -> State:
        """Resets the environment to an initial state."""

        rng, rng1, rng2 = jax.random.split(rng, 3)

        low, hi = -self._reset_noise_scale, self._reset_noise_scale
        q = self.sys.init_q + jax.random.uniform(
            rng1, (self.sys.q_size(),), minval=low, maxval=hi
        )
        qd = hi * jax.random.normal(rng2, (self.sys.qd_size(),))

        # set the target q, qd
        _, target = self._random_target(rng)
        q = q.at[-2:].set(target)
        qd = qd.at[-2:].set(0)

        pipeline_state = self.pipeline_init(q, qd)
        obs = self._get_obs(pipeline_state)

        reward, done, zero = jp.zeros(3)
        metrics = {
            "reward_forward": zero,
            "reward_survive": zero,
            "reward_ctrl": zero,
            "reward_contact": zero,
            "x_position": zero,
            "y_position": zero,
            "distance_from_origin": zero,
            "x_velocity": zero,
            "y_velocity": zero,
            "forward_reward": zero,
            "dist": zero,
            "success": zero,
            "success_easy": zero
        }
        info = {"seed": 0}
        state = State(pipeline_state, obs, reward, done, metrics)
        state.info.update(info)
        return state

    # Todo rename seed to traj_id
    def step(self, state: State, action: jax.Array) -> State:
        """Run one timestep of the environment's dynamics."""
        pipeline_state0 = state.pipeline_state
        pipeline_state = self.pipeline_step(pipeline_state0, action)

        if "steps" in state.info.keys():
            seed = state.info["seed"] + jp.where(state.info["steps"], 0, 1)
        else:
            seed = state.info["seed"]
        info = {"seed": seed}

        velocity = (pipeline_state.x.pos[0] - pipeline_state0.x.pos[0]) / self.dt
        forward_reward = velocity[0]

        min_z, max_z = self._healthy_z_range
        is_healthy = jp.where(pipeline_state.x.pos[0, 2] < min_z, 0.0, 1.0)
        is_healthy = jp.where(pipeline_state.x.pos[0, 2] > max_z, 0.0, is_healthy)
        if self._terminate_when_unhealthy:
            healthy_reward = self._healthy_reward
        else:
            healthy_reward = self._healthy_reward * is_healthy
        ctrl_cost = self._ctrl_cost_weight * jp.sum(jp.square(action))
        contact_cost = 0.0

        obs = self._get_obs(pipeline_state)
<<<<<<< HEAD
        reward = -forward_reward + healthy_reward - ctrl_cost - contact_cost
=======
>>>>>>> bf8c73d2
        done = 1.0 - is_healthy if self._terminate_when_unhealthy else 0.0

        dist = jp.linalg.norm(obs[:2] - obs[-2:])
        success = jp.array(dist < 0.5, dtype=float)
        success_easy = jp.array(dist < 2., dtype=float)
        reward = -dist + healthy_reward - ctrl_cost - contact_cost
        state.metrics.update(
            reward_forward=forward_reward,
            reward_survive=healthy_reward,
            reward_ctrl=-ctrl_cost,
            reward_contact=-contact_cost,
            x_position=pipeline_state.x.pos[0, 0],
            y_position=pipeline_state.x.pos[0, 1],
            distance_from_origin=math.safe_norm(pipeline_state.x.pos[0]),
            x_velocity=velocity[0],
            y_velocity=velocity[1],
            forward_reward=forward_reward,
            dist=dist,
            success=success,
            success_easy=success_easy
        )
        state.info.update(info)
        return state.replace(
            pipeline_state=pipeline_state, obs=obs, reward=reward, done=done
        )

    def _get_obs(self, pipeline_state: base.State) -> jax.Array:
        """Observe ant body position and velocities."""
        qpos = pipeline_state.q[:-2]
        qvel = pipeline_state.qd[:-2]

        target_pos = pipeline_state.x.pos[-1][:2]

        if self._exclude_current_positions_from_observation:
            qpos = qpos[2:]

        return jp.concatenate([qpos] + [qvel] + [target_pos])

    def _random_target(self, rng: jax.Array) -> Tuple[jax.Array, jax.Array]:
        """Returns a random target location chosen from possibilities specified in the maze layout."""
        idx = jax.random.randint(rng, (1,), 0, len(self.possible_goals))
        return rng, jp.array(self.possible_goals[idx])[0]<|MERGE_RESOLUTION|>--- conflicted
+++ resolved
@@ -267,10 +267,6 @@
         contact_cost = 0.0
 
         obs = self._get_obs(pipeline_state)
-<<<<<<< HEAD
-        reward = -forward_reward + healthy_reward - ctrl_cost - contact_cost
-=======
->>>>>>> bf8c73d2
         done = 1.0 - is_healthy if self._terminate_when_unhealthy else 0.0
 
         dist = jp.linalg.norm(obs[:2] - obs[-2:])
